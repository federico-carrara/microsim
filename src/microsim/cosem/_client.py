from __future__ import annotations

import logging
import os
import urllib.response
from contextlib import suppress
from urllib.error import URLError

try:
    import boto3
    from botocore import UNSIGNED, client
    from supabase import Client
except ImportError as e:
    raise ImportError("To use cosem data, please `pip install microsim[cosem]`") from e
else:
    logging.getLogger("httpx").setLevel(logging.WARNING)
    logging.getLogger("botocore").setLevel(logging.WARNING)

import hashlib
import re
import shutil
import urllib.request
from collections import defaultdict
from concurrent.futures import ThreadPoolExecutor
from functools import cache
from pathlib import Path
from types import MappingProxyType
from typing import TYPE_CHECKING, Any, TypeVar, get_args

import tqdm
from pydantic import BaseModel

from microsim.util import microsim_cache

try:
    from rich import print
except ImportError:
    pass

if TYPE_CHECKING:
    from collections.abc import Iterator, Mapping
    from os import PathLike

    import botocore.client
    import botocore.response
    import supabase
    from mypy_boto3_s3 import S3Client

    from .models import CosemDataset, CosemView


COSEM_BUCKET = "janelia-cosem-datasets"
COSEM_CACHE = microsim_cache() / COSEM_BUCKET
MAX_CONNECTIONS = 50
CFG = client.Config(signature_version=UNSIGNED, max_pool_connections=MAX_CONNECTIONS)


def bucket_cache() -> Path:
    return COSEM_CACHE


def clear_cache() -> None:
    shutil.rmtree(COSEM_CACHE, ignore_errors=True)


def _urlopen(url: str) -> Any:
    # urlopen with a custom user agent
    from microsim import __version__

    user_agent = f"microsim/{__version__}"
    request = urllib.request.Request(url, headers={"User-Agent": user_agent})
    return urllib.request.urlopen(request)


def _get_chunk_js() -> str | None:
    root = "https://openorganelle.janelia.org"
    with _urlopen(root) as response:
        if response.status != 200:
            raise URLError(f"Failed to fetch {root}.")
        text = response.read().decode("utf-8")
        if main := re.search(r"(/static/js/main\.[^/]+\.js)", text):
            return root + main.group(1)
    return None


@cache
<<<<<<< HEAD
def _supabase(url: str | None = None, key: str | None = None) -> supabase.Client:
    if not (url and key):
        with urllib.request.urlopen(
            "https://openorganelle.janelia.org/static/js/8591.066f2952.chunk.js"
        ) as response:
=======
def _guess_cosem_url_key() -> tuple[str, str]:
    if not (url := _get_chunk_js()):
        raise ValueError("Failed to fetch openorganelle JS file.")
    try:
        with _urlopen(url) as response:
>>>>>>> fb676d2f
            if response.status != 200:
                raise URLError(f"Failed to fetch {url}.")
            text: str = response.read().decode("utf-8")
        url = text.split("SUPABASE_URL:")[1].split(",")[0].strip("\"'")
        key = text.split("SUPABASE_KEY:")[1].split(",")[0].strip("\"'")
        return url, key
    except Exception as e:
        raise ValueError(f"Failed to fetch Supabase URL and key: {e}") from e


@cache
def _supabase(url: str | None = None, key: str | None = None) -> supabase.Client:
    if url is None:
        url = os.getenv("COSEM_SUPABASE_URL")
    if key is None:
        key = os.getenv("COSEM_SUPABASE_KEY")
    if url is None or key is None:
        try:
            url, key = _guess_cosem_url_key()
        except ValueError as e:  # pragma: no cover
            raise ValueError(
                "No Cosem API key. You may set your own COSEM_SUPABASE_URL "
                "and COSEM_SUPABASE_KEY environment variables."
            ) from e
    return Client(url, key)


@cache
def _s3_client() -> S3Client:
    return boto3.client("s3", config=CFG)


def fetch_s3(url: str) -> botocore.response.StreamingBody:
    proto, _, bucket, key = url.split("/", 3)
    if not proto.startswith("s3"):
        raise ValueError(f"Unsupported protocol {proto!r}")

    obj = _s3_client().get_object(Bucket=bucket, Key=key)
    response_meta = obj["ResponseMetadata"]
    if not (status := response_meta.get("HTTPStatusCode")) == 200:
        raise ValueError(f"Failed to fetch {url!r} with status {status}")
    return obj["Body"]


def model_query(model: type[BaseModel]) -> str:
    """Create a query string for fetching a model from Supabase."""
    result = []
    for item in _collect_fields(model):
        if isinstance(item, str):
            result.append(item)
        else:
            section_name, fields = item
            section_str = f"{section_name}({','.join(fields)})"
            result.append(section_str)
    return ",".join(result)


def _collect_fields(model: type[BaseModel]) -> Iterator[str | tuple]:
    """Used in model_query to recursively collect fields from a model."""
    for field, info in model.model_fields.items():
        args = get_args(info.annotation)
        anno: Any = info.annotation
        with suppress(TypeError):
            if args and isinstance(args[0], type) and issubclass(args[0], BaseModel):
                anno = args[0]

        try:
            is_model = isinstance(anno, type) and issubclass(anno, BaseModel)
        except TypeError:
            is_model = False

        if is_model:
            name = anno.__name__
            if name.startswith("Cosem"):
                name = name[5:]
            name = re.sub(r"(?<!^)(?=[A-Z])", "_", name).lower()
            yield (f"{field}:{name}", _collect_fields(anno))
        else:
            yield field


T = TypeVar("T", bound=BaseModel)


def fetch_all(type_: type[T]) -> tuple[T, ...]:
    table_name = type_.__name__.lower().replace("cosem", "")
    query = model_query(type_)
    try:
        response = _supabase().from_(table_name).select(query).execute()
    except Exception as e:
        raise ValueError(
            f"Failed to fetch {table_name!r} from Supabase. See above for details."
        ) from e
    return tuple(type_.model_validate(x) for x in response.data)


@cache
def fetch_datasets() -> Mapping[str, CosemDataset]:
    """Fetch all dataset metadata from the COSEM database."""
    from .models import CosemDataset

    return MappingProxyType({d.name: d for d in fetch_all(CosemDataset)})


@cache
def fetch_views() -> tuple[CosemView, ...]:
    """Fetch all view metadata from the COSEM database."""
    from .models import CosemView

    return fetch_all(CosemView)


@cache
def organelles() -> Mapping[str, list[CosemView]]:
    """Return a mapping of organelle names to their descriptions."""
    orgs: defaultdict[str, list[CosemView]] = defaultdict(list)
    for view in fetch_views():
        for taxon in view.taxa:
            orgs[taxon.name].append(view)
    return MappingProxyType(orgs)


# pattern to look for scale levels in the bucket keys as /s{level}/
SCALE_RE = re.compile(r"\/s(\d+)\/")


def _keys_tags(  # pragma: no cover
    prefix: str, max_level: int | None = 0, bucket_name: str = COSEM_BUCKET
) -> Iterator[tuple[str, str]]:
    paginator = _s3_client().get_paginator("list_objects_v2")
    for page in paginator.paginate(Bucket=bucket_name, Prefix=prefix):
        for obj in page.get("Contents", []):
            # exclude keys with a scale level greater than max_level
            if max_level is not None:
                if match := SCALE_RE.search(obj["Key"]):
                    if int(match.group(1)) > max_level:
                        continue
            yield obj["Key"], obj["ETag"]


def download_bucket_path(  # pragma: no cover
    bucket_key: str, dest: str | PathLike | None = None, max_level: int | None = 0
) -> None:
    """Download a bucket path to a local `dest` directory.

    Previously downloaded files are skipped if the ETag matches the remote file.
    If not specified, the destination directory is the cache directory.

    Parameters
    ----------
    bucket_key : str
        The key of the bucket path to download.
    dest : str | PathLike | None
        The destination directory to download the bucket path to. Will be created if it
        does not exist. If `None` (the default), the cache directory is used.
    max_level : int | None
        The maximum image scale level to download. If None, all levels are downloaded.
        By default, only the highest resolution level is downloaded.
    """
    if dest is None:
        dest = COSEM_CACHE

    dest = Path(dest).expanduser().resolve()

    # Prepare the items for the _download_file function
    items = [
        (key, etag, dest, COSEM_BUCKET)
        for key, etag in _keys_tags(bucket_key, max_level=max_level)
    ]

    # download the files concurrently
    print(f"Downloading {bucket_key} to {dest}")
    with ThreadPoolExecutor(max_workers=MAX_CONNECTIONS) as executor:
        list(tqdm.tqdm(executor.map(_download_file, items), total=len(items)))


def _download_file(item: tuple[str, str, Path, str]) -> None:  # pragma: no cover
    key, etag, dest, bucket_name = item
    _dest = dest / str(key)
    if _dest.exists() and _calculate_etag(_dest) == etag:
        return
    _dest.parent.mkdir(parents=True, exist_ok=True)
    try:
        _s3_client().download_file(bucket_name, key, str(_dest))
    except Exception as e:
        logging.error(f"Failed to download {key!r}: {e}")


def _calculate_etag(file_path: str | Path) -> str:
    """Calculate the ETag for a local file."""
    hash_md5 = hashlib.md5()
    with open(file_path, "rb") as f:
        for chunk in iter(lambda: f.read(4096), b""):
            hash_md5.update(chunk)
    return '"' + hash_md5.hexdigest() + '"'<|MERGE_RESOLUTION|>--- conflicted
+++ resolved
@@ -84,19 +84,11 @@
 
 
 @cache
-<<<<<<< HEAD
-def _supabase(url: str | None = None, key: str | None = None) -> supabase.Client:
-    if not (url and key):
-        with urllib.request.urlopen(
-            "https://openorganelle.janelia.org/static/js/8591.066f2952.chunk.js"
-        ) as response:
-=======
 def _guess_cosem_url_key() -> tuple[str, str]:
     if not (url := _get_chunk_js()):
         raise ValueError("Failed to fetch openorganelle JS file.")
     try:
         with _urlopen(url) as response:
->>>>>>> fb676d2f
             if response.status != 200:
                 raise URLError(f"Failed to fetch {url}.")
             text: str = response.read().decode("utf-8")
