import inspect
from collections.abc import Sequence
from typing import TYPE_CHECKING, Any, cast

import xarray as xr
from pydantic import Field, model_validator
from scipy.constants import c, h

from microsim.fpbase import SpectrumOwner
from microsim.schema._base_model import SimBaseModel
from microsim.schema.detectors import Detector
from microsim.schema.dimensions import Axis
from microsim.schema.sample.fluorophore import Fluorophore
from microsim.schema.spectrum import Spectrum

from .filter import Filter, Placement, SpectrumFilter

if TYPE_CHECKING:
    from matplotlib.axes import Axes


class LightSource(SimBaseModel):
    name: str = ""
    spectrum: Spectrum
    power: float | None = None  # W/cm^2

    @classmethod
    def from_fpbase(cls, light: SpectrumOwner) -> "LightSource":
        return cls(name=light.name, spectrum=Spectrum.from_fpbase(light.spectrum))

    def plot(self, show: bool = True) -> None:
        self.spectrum.plot(show=show)  # type: ignore [call-arg]

    @classmethod
    def laser(cls, wavelength: float, power: float | None = None) -> "LightSource":
        return cls(
            name=f"{wavelength}nm Laser",
            spectrum=Spectrum(
                wavelength=[wavelength - 1, wavelength, wavelength + 1],
                intensity=[0, 1, 0],
            ),
            power=power,
        )

    def scaled_spectrum(self) -> Spectrum:
        """Return light source spectrum scaled to power, if present."""
        spectrum = self.spectrum
        if self.power is not None:
            spectrum = spectrum * self.power
        return spectrum


class OpticalConfig(SimBaseModel):
    name: str = ""
    filters: list[Filter] = Field(default_factory=list)
    lights: list[LightSource] = Field(default_factory=list)
    detector: Detector | None = None
    exposure_ms: float | None = None

    # seemingly duplicate of power in LightSource
    # but it depends on where the power is being measured
    # TODO: it's tough deciding where power should go...
    # it could also go on Simulation itself as a function of space.
    power: float | None = None  # total power of all lights after filters

    def absorption_rate(self, fluorophore: Fluorophore) -> xr.DataArray:
        """Return the absorption rate of a fluorophore with this configuration.

        The absorption rate is the number of photons absorbed per second per
        fluorophore, as a function of wavelength. It's a vector with a single axis W,
        and singleton dimensions F and C.
        """
        illum_flux_density = self.illumination_flux_density  # photons/cm^2/s
        cross_section = fluorophore.absorption_cross_section  # cm^2/fluorophore

        # absorption rate in photons/s/fluorophore
        abs_rate = illum_flux_density * cross_section

        # add singleton coordinates for fluorophore and self
        abs_rate = abs_rate.expand_dims({Axis.F: [fluorophore], Axis.C: [self]})

        # add metadata
        abs_rate.name = "absorption_rate"
        abs_rate.attrs["long_name"] = "Absorption rate"
        abs_rate.attrs["units"] = "photons/s"
        return abs_rate

    def total_emission_rate(self, fluorophore: Fluorophore) -> xr.DataArray:
        """Return the emission rate of a fluorophore with this configuration.

        The emission rate is the total number of photons emitted per second per
        fluorophore, as a function of wavelength, prior to any filtering in the emission
        path. It's a vector with a single axis W, and singleton dimensions F and C
        """
        tot_absorption_rate = self.absorption_rate(fluorophore).sum()
        em_rate = fluorophore.emission_spectrum.as_xarray()
        # norm area to 1
        em_rate = em_rate / em_rate.sum()
        # multiply by quantum yield and total absorption rate
        em_rate = em_rate * (fluorophore.quantum_yield or 1) * tot_absorption_rate
        # add singleton coordinates for fluorophore and self
        em_rate = em_rate.expand_dims({Axis.F: [fluorophore], Axis.C: [self]})
        em_rate.name = "emission_rate"
        em_rate.attrs["long_name"] = "Emission rate"
        em_rate.attrs["units"] = "photons/s"
        return em_rate

    def filtered_emission_rate(
        self, fluorophore: Fluorophore, detector_qe: float | Spectrum | None = None
    ) -> xr.DataArray:
        """Return the emission rate of a fluorophore with this config, after filters.

        The emission rate is the number of photons emitted per second per
        fluorophore, as a function of wavelength, after being excited by this optical
        config, then passing through the emission path of this config. It's a vector
        with a single axis W, and singleton dimensions F and C.

        This is the complete picture of the treatment of a specific fluorophore with
        this optical configuration.  It takes into account:

            - the excitation spectrum and extinction coefficient of the fluorophore
            - the excitation filter/beamsplitter and light source spectra
            - the quantum yield and emission spectrum of the fluorophore
            - the emission filter/beamsplitter spectra
            - camera QE, if passed
        """
        if self.emission is None:
            em_array: xr.DataArray | float = 1.0
        else:
            em_spectrum = self.emission.spectrum
            if detector_qe is None and self.detector is not None:
                detector_qe = self.detector.qe
            if detector_qe is not None:
                em_spectrum = em_spectrum * detector_qe
            em_array = em_spectrum.as_xarray()

        final = self.total_emission_rate(fluorophore) * em_array
        final.name = "filtered_emission_rate"
        final.attrs["long_name"] = "Filtered Emission rate"
        final.attrs["units"] = "photons/s"
        return final

    @property
    def excitation(self) -> Filter | None:
        """Combine all excitation filters into a single spectrum."""
        filters = []
        for f in self.filters:
            if f.placement in {Placement.EX_PATH, Placement.BS_INV, Placement.ALL}:
                filters.append(f)
            if f.placement == Placement.BS:
                filters.append(f.inverted())
        return self._merge(filters, spectrum="excitation")

    @property
    def illumination(self) -> Spectrum | None:
        """Return the combined illumination spectrum.

        This represents the spectrum of light source and all of the filters in the
        excitation path. If there are multiple light sources, they are combined.
        Different light sources can have different powers. In that case light sources
        are scaled by the respective light powers.
        """
        exc = self.excitation
        if self.lights:
            l0, *rest = self.lights
<<<<<<< HEAD
            p0, *p_rest = (l.power or 1 for l in self.lights)
            illum_spect = l0.spectrum * p0
            if rest:
                for light, power in zip(rest, p_rest, strict=False):
                    illum_spect = illum_spect + light.spectrum * power
=======
            illum_spect = l0.scaled_spectrum()
            if rest:
                for light in rest:
                    illum_spect = illum_spect + light.scaled_spectrum()
>>>>>>> 9669067d
            if exc:
                return illum_spect * exc.spectrum
            return illum_spect
        return exc.spectrum if exc else None

    @property
    def irradiance(self) -> xr.DataArray:
        """Return the illumination irradiance in W/cm^2.

        This scales the illumination spectrum to power. It is a measure of the power per
        unit area of the excitation path of this optical configuration, in W/cm^2, as
        a function of wavelength.
        """
        if (illum := self.illumination) is None:
            raise ValueError("This Optical Config has no illumination spectrum.")
        # get irradiance scaled to power
        irrad = illum.as_xarray()  # W/cm^2
        # normalize area under curve to 1
        irrad = irrad / irrad.sum()
        # scale to power
        if self.power is not None:
            irrad = irrad * self.power
        irrad.name = "irradiance"
        irrad.attrs["long_name"] = "Irradiance"
        irrad.attrs["units"] = "W/cm^2"
        return irrad

    @property
    def illumination_flux_density(self) -> xr.DataArray:
        """Return the illumination flux density in photons/cm^2/s.

        This is a measure of the number of photons per unit area per second in the
        excitation path of this optical configuration.
        It converts irradiance (W/cm^2) to photons/cm^2/s using the energy of a photon.
        """
        # get irradiance scaled to power
        irrad = self.irradiance  # W/cm^2
        # convert W/cm^2 to photons/cm^2/s using E = h * c / λ
        wavelength_meters = cast("xr.DataArray", irrad.coords["w"] * 1e-9)
        joules_per_photon = h * c / wavelength_meters
        illum_flux_density = irrad / joules_per_photon  # photons/cm^2/s

        illum_flux_density.name = "illum_flux_density"
        illum_flux_density.attrs["long_name"] = "Illuminance Flux Density"
        illum_flux_density.attrs["units"] = "photons/cm^2/s"

        return cast("xr.DataArray", illum_flux_density)

    @property
    def emission(self) -> Filter | None:
        """Combine all emission filters into a single spectrum."""
        filters = []
        for f in self.filters:
            if f.placement in {Placement.EM_PATH, Placement.BS, Placement.ALL}:
                filters.append(f)
            if f.placement == Placement.BS_INV:
                filters.append(f.inverted())
        return self._merge(filters, spectrum="emission")

    def _merge(
        self, filters: Sequence[Filter], spectrum: str = "spectrum"
    ) -> Filter | None:
        if not filters:
            return None
        if len(filters) == 1:
            return filters[0]
        effective_spectrum = filters[0].spectrum
        for filt in filters[1:]:
            effective_spectrum = effective_spectrum * filt.spectrum
        return SpectrumFilter(
            name=f"Effective {spectrum} for {self.name}",
            transmission=effective_spectrum,
        )

    @classmethod
    def from_fpbase(
        cls, microscope_id: str, config_name: str | None = None
    ) -> "OpticalConfig":
        from microsim.fpbase import get_microscope

        if config_name is None:
            if "::" not in microscope_id:  # pragma: no cover
                raise ValueError(
                    "If config_name is not provided, microscope_id must be "
                    "in the form 'scope::config'"
                )
            microscope_id, config_name = microscope_id.split("::")

        fpbase_scope = get_microscope(microscope_id)
        for cfg in fpbase_scope.opticalConfigs:
            if cfg.name.lower() == config_name.lower():
                if cfg.light:
                    lights = [LightSource.from_fpbase(cfg.light)]
                else:
                    lights = []
                return cls(
                    name=cfg.name,
                    filters=[SpectrumFilter.from_fpbase(f) for f in cfg.filters],
                    lights=lights,
                )

        raise ValueError(
            f"Could not find config named {config_name!r} in FPbase microscope "
            f"{microscope_id!r}. Available names: "
            f"{', '.join(repr(c.name) for c in fpbase_scope.opticalConfigs)}"
        )

    @model_validator(mode="before")
    def _vmodel(cls, value: Any) -> Any:
        if isinstance(value, str):
            if "::" not in value:  # pragma: no cover
                raise ValueError(
                    "If OpticalConfig is provided as a string, it must be "
                    "in the form 'fpbase_scope_id::config_name'"
                )
            # TODO: seems weird to have to cast back to dict...
            # but otherwise doesn't work with 'before' validator.  look into it.
            return cls.from_fpbase(value).model_dump()
        return value

    def plot(self, show: bool = True) -> None:
        import matplotlib.pyplot as plt

        fig = plt.figure(figsize=(12, 3))
        ax = fig.add_subplot(111)

        legend = []
        for filt in self.filters:
            ax.plot(filt.spectrum.wavelength, filt.spectrum.intensity)
            legend.append(filt.name)
        if any(legend):
            ax.legend(legend)
        if show:
            plt.show()

    def all_spectra(self) -> xr.DataArray:
        """Return a DataArray with all spectra in this configuration."""
        data, coords = [], []
        for filt in self.filters:
            data.append(filt.spectrum.as_xarray())
            coords.append(f"{filt.name} ({filt.placement.name})")
        for light in self.lights:
            data.append(light.spectrum.as_xarray())
            coords.append(light.name)
        da: xr.DataArray = xr.concat(data, dim="spectra")
        da.coords.update({"spectra": coords})
        return da

    # WARNING: dark magic ahead
    # This is a hack to make OpticalConfig hashable and comparable, but only
    # when used in the context of a pandas DataFrame or xarray DataArray coordinate.
    # this allows syntax like `data_array.sel(c='FITC')` to work as expected.
    def __hash__(self) -> int:
        frame = inspect.stack()[1]
        if "pandas" in frame.filename and frame.function == "get_loc":
            return hash(self.name)
        return id(self)

    def __eq__(self, value: object) -> bool:
        frame = inspect.stack()[1]
        if "pandas" in frame.filename and frame.function == "get_loc":
            return hash(self.name) == hash(value)
        return super().__eq__(value)

    def __str__(self) -> str:
        return self.name

    def plot_excitation(self, ax: "Axes | None" = None) -> None:
        """Plot all components of the excitation path."""
        # combined illumination
        lines = []
        labels = ["combined flux"]

        # plot the combined illumination spectrum
        full = self.illumination_flux_density
        lines.extend(full.plot.line(ax=ax, color="k", linewidth=2))

        # plot individual filters
        ax0 = cast("Axes", lines[0].axes)
        ax2 = ax0.twinx()
        for f in self.filters:
            if f.placement == Placement.EM_PATH:
                continue

            spect = f.spectrum
            if f.placement == Placement.BS:
                spect = spect.inverted()
            lines.extend(spect.plot(ax=ax2, alpha=0.6))  # type: ignore [call-arg]
            labels.append(f.name)

        # light sources
        for light in self.lights:
            lines.extend(light.spectrum.plot(ax=ax2, alpha=0.6))  # type: ignore [call-arg]
            labels.append(light.name)

        # formatting
        ax2.set_ylabel("")
        ax2.yaxis.set_ticks_position("none")
        ax2.set_yticklabels([])
        ax2.set_xlim(400, 700)
        ax0.set_title(self.name)
        ax0.legend(
            lines,
            labels,
            ncols=2,
            fontsize="small",
            loc="lower right",
            bbox_to_anchor=(1, 1.1),
        )

    def plot_emission(
        self, ax: "Axes | None" = None, detector_qe: float | Spectrum | None = None
    ) -> None:
        """Plot all components of the emission path."""
        # plot individual filters
        alpha = 0.5
        for f in self.filters:
            if f.placement == Placement.EX_PATH:
                continue

            spect = f.spectrum
            if f.placement == Placement.BS_INV:
                spect = spect.inverted()
            [line] = spect.plot(ax=ax, alpha=alpha, label=f.name)  # type: ignore [call-arg]

        ax = cast("Axes", line.axes)
        kwargs = {"color": "gray", "label": "QE", "linestyle": "--", "alpha": alpha}
        if isinstance(detector_qe, Spectrum):
            detector_qe.plot(ax=ax, **kwargs)  # type: ignore
        elif isinstance(detector_qe, int | float):
            ax.axhline(detector_qe, **kwargs)

        # combined
        if (emission := self.emission) is not None:
            em_spectrum = emission.spectrum.as_xarray()
            if detector_qe is not None:
                em_spectrum = em_spectrum * detector_qe
            em_spectrum.plot.line(ax=ax, color="k", linewidth=2, label="combined")
        ax.legend()
        ax.set_xlim(400, 800)
        ax.set_xlabel("transmission [%]")<|MERGE_RESOLUTION|>--- conflicted
+++ resolved
@@ -163,18 +163,10 @@
         exc = self.excitation
         if self.lights:
             l0, *rest = self.lights
-<<<<<<< HEAD
-            p0, *p_rest = (l.power or 1 for l in self.lights)
-            illum_spect = l0.spectrum * p0
-            if rest:
-                for light, power in zip(rest, p_rest, strict=False):
-                    illum_spect = illum_spect + light.spectrum * power
-=======
             illum_spect = l0.scaled_spectrum()
             if rest:
                 for light in rest:
                     illum_spect = illum_spect + light.scaled_spectrum()
->>>>>>> 9669067d
             if exc:
                 return illum_spect * exc.spectrum
             return illum_spect
