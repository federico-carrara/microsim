import logging
import warnings
from typing import Annotated, Any, Literal

import numpy as np
from annotated_types import Ge

from microsim._data_array import ArrayProtocol, DataArray, xrDataArray
from microsim.psf import make_psf
from microsim.schema._base_model import SimBaseModel
from microsim.schema.backend import NumpyAPI
from microsim.schema.dimensions import Axis
from microsim.schema.lens import ObjectiveLens
from microsim.schema.settings import Settings
from microsim.schema.space import SpaceProtocol


class _PSFModality(SimBaseModel):
    def psf(
        self,
        *,
        nz: int,
        nx: int,
        dx: float,
        dz: float,
        objective_lens: ObjectiveLens,
        xp: NumpyAPI,
        ex_wvl_nm: float | None = None,
        em_wvl_nm: float | None = None,
    ) -> ArrayProtocol:
        # default implementation is a widefield PSF
        return make_psf(
            nz=nz,
            nx=nx,
            dx=dx,
            dz=dz,
            objective=objective_lens,
            ex_wvl_nm=ex_wvl_nm,
            em_wvl_nm=em_wvl_nm,
            xp=xp,
        )

    def render(
        self,
        truth: xrDataArray,  # (F, Z, Y, X)
        em_rates: xrDataArray,  # (C, F, W)
        objective_lens: ObjectiveLens,
        settings: Settings,
        xp: NumpyAPI,
    ) -> xrDataArray:
        """Render a 3D image of the truth for F fluorophores, in C channels."""
        # for every channel in the emission rates...
        channels = []
        for ch in em_rates.coords[Axis.C].values:
            logging.info(f"Rendering channel {ch} -----------------")

            # for every fluorophore in the sample...
            fluors = []
            for f_idx, fluor in enumerate(truth.coords[Axis.F].values):
                logging.info(f">> fluor {fluor}")
                f_truth = truth.isel({Axis.F: f_idx})

                # discretize the emission spectrum for this specific ch/fluor pair
                em_spectrum = em_rates.sel({Axis.C: ch, Axis.F: fluor})
                # if we happen to have 2 spectra for the same fluorophore
                # in the same channel, just take the first one (shouldn't happen)
                if Axis.F in em_spectrum.dims:  # pragma: no cover
                    em_spectrum = em_spectrum.isel({Axis.F: 0})

                if not (em_spectrum > 1e-12).any():
                    # no emission at all for this fluorophore in this channel
                    fluors.append(xp.zeros_like(f_truth))
                    continue

                summed_psf = self._summed_weighted_psf(
                    em_spectrum, settings, truth.attrs["space"], objective_lens, xp
                )
                fluor_sum = xp.fftconvolve(f_truth, summed_psf, mode="same")
                fluors.append(fluor_sum)

            # stack the fluorophores together to create the channel
            channels.append(xp.stack(fluors, axis=0))

        return DataArray(
            channels,
            dims=[Axis.C, Axis.F, Axis.Z, Axis.Y, Axis.X],
            coords={
                Axis.C: em_rates.coords[Axis.C],
                Axis.F: truth.coords[Axis.F],
                Axis.Z: truth.coords[Axis.Z],
                Axis.Y: truth.coords[Axis.Y],
                Axis.X: truth.coords[Axis.X],
            },
            attrs={
                "space": truth.attrs["space"],
                "objective": objective_lens,
                "units": "photons",
            },
        )

    def _summed_weighted_psf(
        self,
        em_spectrum: xrDataArray,
        settings: Settings,
        space: SpaceProtocol,
        objective_lens: ObjectiveLens,
        xp: NumpyAPI,
    ) -> ArrayProtocol:
        """Create a weighted sum of PSFs based on the emission spectrum.

        This takes advantage of the distributive property of convolution
        (a * b) * c = a * (b * c)
        We create a PSF for each emission wavelength, multiply it by the
        emission rate at that wavelength, and sum them all together, prior
        to convolving with the truth.
        This creates a more realistic PSF for the fluorophore/channel, as it
        accounts for the full emission spectrum.
        """
        binned = bin_spectrum(
            em_spectrum,
            bins=settings.spectral_bins_per_emission_channel,
            threshold_percentage=settings.spectral_bin_threshold_percentage,
        )

        # we need to pick a single nx size for all psfs we will sum, based on the
        # maximum wavelength in the emission spectrum and `settings.max_psf_radius_aus`
        nz, _ny, _nx = space.shape
        dz, _dy, dx = space.scale
        max_wave = binned.coords[Axis.W].max().item()
        nx = _pick_nx(
            _nx,
            dx,
            settings.max_psf_radius_aus,
            max_wave,
            objective_lens.numerical_aperture,
        )

        summed_psf: Any = 0
        for em_rate in binned:
            em_wvl_nm = em_rate.w.item()
            if em_rate.isnull().any() or em_rate == 0 or xp.isnan(em_wvl_nm):
                continue
            weight = em_rate.item()
            logging.info(f">>>> PSF @ {em_wvl_nm:.1f}nm (x{weight:.2f})")
            psf = self.psf(
                nz=nz,
                nx=nx,
                dx=dx,
                dz=dz,
                objective_lens=objective_lens,
                em_wvl_nm=em_wvl_nm,
                xp=xp,
            )
            summed_psf += psf * weight
        return summed_psf  # type: ignore [no-any-return]


class Confocal(_PSFModality):
    type: Literal["confocal"] = "confocal"
    pinhole_au: Annotated[float, Ge(0)] = 1

    def psf(
        self,
        *,
        nz: int,
        nx: int,
        dx: float,
        dz: float,
        objective_lens: ObjectiveLens,
        xp: NumpyAPI,
        ex_wvl_nm: float | None = None,
        em_wvl_nm: float | None = None,
    ) -> ArrayProtocol:
        return make_psf(
            nz=nz,
            nx=nx,
            dx=dx,
            dz=dz,
            objective=objective_lens,
            em_wvl_nm=em_wvl_nm,
            ex_wvl_nm=ex_wvl_nm,
            pinhole_au=self.pinhole_au,
            xp=xp,
        )


class Widefield(_PSFModality):
    type: Literal["widefield"] = "widefield"


class Identity(_PSFModality):
    """Optical modality in which PSF is not applied.

<<<<<<< HEAD
    The idea is to use this modality when the ground truth flurophore
    distribution is generated from a light micorscope image, i.e., the
    PSF convolution is already applied on the image.
=======
    The idea is to use this modality when the ground truth flurophore distribution is
    generated from a light micorscope image, i.e., the PSF convolution is already
    applied on the image.  This is useful primarily when you are more interested in the
    spectral properties (fluorophores, filters, bleedthrough, etc.) than the spatial
    properties (PSF, modality, etc.) in the simulation.
>>>>>>> 9669067d
    """

    def render(
        self,
        truth: xrDataArray,  # (F, Z, Y, X)
        em_rates: xrDataArray,  # (C, F, W)
        *args: Any,
        **kwargs: Any,
    ) -> xrDataArray:
        """Render a 3D image of the truth for F fluorophores, in C channels.

<<<<<<< HEAD
        In this case we don't apply the PSF convolution, as the truth is assumed
        to be already convolved with the PSF. Therefore, we simply compute the
        emission flux for each fluorophore and each channel.
=======
        In this case we don't apply the PSF convolution, as the truth is assumed to be
        already convolved with the PSF. Therefore, we simply compute the emission flux
        for each fluorophore and each channel.
>>>>>>> 9669067d
        """
        em_image = em_rates.sum(Axis.W) * truth
        return DataArray(
            em_image,
            dims=[Axis.C, Axis.F, Axis.Z, Axis.Y, Axis.X],
            coords={
                Axis.C: em_rates.coords[Axis.C],
                Axis.F: truth.coords[Axis.F],
                Axis.Z: truth.coords[Axis.Z],
                Axis.Y: truth.coords[Axis.Y],
                Axis.X: truth.coords[Axis.X],
            },
            attrs={
                "space": truth.attrs["space"],
                "objective": "",
                "units": "photons",
            },
        )


def bin_spectrum(
    spectrum: xrDataArray,
    bins: int | np.ndarray = 3,
    *,
    threshold_intensity: float | None = None,
    threshold_percentage: float | None = None,
    max_bin_length: float | None = None,
    min_bin_length: float | None = None,
) -> xrDataArray:
    # Filter the spectrum to include only the region of interest
    # (where intensity is significant)
    if threshold_percentage is not None:
        if threshold_intensity is not None:
            warnings.warn(
                "Both threshold_intensity and threshold_percentage are provided. "
                "Only threshold_percentage will be used.",
                stacklevel=2,
            )
        mask = spectrum.values > (threshold_percentage * spectrum.values.max() / 100)
    elif threshold_intensity is not None:
        mask = spectrum.values > threshold_intensity
    else:
        mask = slice(None)
    masked = spectrum[mask]

    # pick bins, aiming for num_bins, but resulting in
    # a bin length of at least min_bin_length and at most max_bin_length
    if isinstance(bins, int):
        num_bins = bins
        w_min, w_max = masked.w.min(), masked.w.max()
        w_range = w_max - w_min
        bin_length = w_range / num_bins
        if max_bin_length is not None:
            num_bins = max(num_bins, int(w_range / max_bin_length))
            bin_length = w_range / num_bins
        if min_bin_length and bin_length < min_bin_length:
            num_bins = int(w_range / min_bin_length)
            bin_length = w_range / num_bins
        bins = np.linspace(w_min, w_max, num_bins + 1)

    # Use groupby_bins to bin the data within the filtered region
    binned = masked.groupby_bins(Axis.W, bins=bins)

    # Create a new DataArray with the summed intensities and centroid wavelengths
    binned_spectrum = binned.sum(Axis.W)

    # Calculate the centroid wavelength for each bin
    centroids = binned.map(lambda x: (x.w * x).sum() / x.sum())
    binned_spectrum.coords.update({Axis.W: centroids})
    # Swap the dimensions to make the wavelength centroid the primary dimension
    binned_spectrum = binned_spectrum.swap_dims({"w_bins": Axis.W})
    return binned_spectrum


def _pick_nx(
    nx: int, dx: float, max_au_relative: float | None, ex_wvl_um: float, na: float
) -> int:
    # now restrict nx to no more than max_au_relative
    if max_au_relative is not None:
        airy_radius = 0.61 * ex_wvl_um / na
        n_pix_per_airy_radius = airy_radius / dx
        max_nx = int(n_pix_per_airy_radius * max_au_relative * 2)
        nx = min(nx, max_nx)
        # if even make odd
        if nx % 2 == 0:
            nx += 1
    return nx<|MERGE_RESOLUTION|>--- conflicted
+++ resolved
@@ -191,17 +191,11 @@
 class Identity(_PSFModality):
     """Optical modality in which PSF is not applied.
 
-<<<<<<< HEAD
-    The idea is to use this modality when the ground truth flurophore
-    distribution is generated from a light micorscope image, i.e., the
-    PSF convolution is already applied on the image.
-=======
     The idea is to use this modality when the ground truth flurophore distribution is
     generated from a light micorscope image, i.e., the PSF convolution is already
     applied on the image.  This is useful primarily when you are more interested in the
     spectral properties (fluorophores, filters, bleedthrough, etc.) than the spatial
     properties (PSF, modality, etc.) in the simulation.
->>>>>>> 9669067d
     """
 
     def render(
@@ -213,15 +207,9 @@
     ) -> xrDataArray:
         """Render a 3D image of the truth for F fluorophores, in C channels.
 
-<<<<<<< HEAD
-        In this case we don't apply the PSF convolution, as the truth is assumed
-        to be already convolved with the PSF. Therefore, we simply compute the
-        emission flux for each fluorophore and each channel.
-=======
         In this case we don't apply the PSF convolution, as the truth is assumed to be
         already convolved with the PSF. Therefore, we simply compute the emission flux
         for each fluorophore and each channel.
->>>>>>> 9669067d
         """
         em_image = em_rates.sum(Axis.W) * truth
         return DataArray(
